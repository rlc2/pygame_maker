"""
Author: Ron Lockwood-Childs

Licensed under LGPL v2.1 (see file COPYING for details)

Adapted from the fourFn.py example that ships with PyParser
original code copyright 2003-2009 by Paul McGuire

handles math operations, predefined functions, keywords, boolean comparisons,
 function definitions, setting and using any supplied global variables,
 if/elseif/else conditionals, comments
represent toy language source code with python classes

toy language description:
expressions contain:
 atoms:
  numbers (int, float)
  bare identifiers (symbols)
  identifier( <empty> | <comma-delimited args> ) (function call)
  parenthesized expression
 operators:
  unary -, +, -, *, /, %, ^, <, <=, >, >=, ==, !=, and, or, not
 operations are all in infix format
high-level language constructs are one of three types:
 assignments:
  <symbol> = <expression>
  '=' must be delimited by spaces
 conditionals:
  if (expression) { <zero or more> ( assignment | conditional ) }
  optional elseif (expression) { <zero or more> ( assignment | conditional ) }
   (any number of elseif)
  optional else { <zero or more> ( assignment | conditional ) }
   only one, and it must come after if [elseif..]
 function definition:
  function <name>( void | (comma-delimited <type> <argname> ) ) {
   <zero or more> ( assignment | conditional | return <expression> )
   }
"""

import imp
import numbers
import math
import operator
import os
import re
import sys
from pyparsing import Literal, Word, Group, Optional, ZeroOrMore, OneOrMore, Forward, \
    nums, alphas, Regex, Keyword, stringEnd, ParseFatalException
import pygame_maker.support.logging_object as logging_object
import pygame_maker.logic.infix_to_postfix as infix_to_postfix


class DuplicateCodeBlockError(logging_object.LoggingException):
    """Raised when a duplicate code block name is found."""
    pass


class UnknownCodeBlockError(logging_object.LoggingException):
    """Raised when an unknown code block name is executed."""
    pass


class OpStackOverflowError(logging_object.LoggingException):
    """
    Raised when the number of symbols and operators in a code block are not
    compatible (too many symbols).
    """
    pass


class OpStackUnderflowError(logging_object.LoggingException):
    """
    Raised when the number of symbols and operators in a code block are not
    compatible (too few symbols).
    """
    pass


class SymbolTable(object):
    """
    Store symbols used by the language engine.  Store variables and constants
    separately; don't allow constants to change once defined.

    The language engine makes use of symbol tables when running the interpreted
    language code.  Symbol tables support both constants and variables.  An
    initial set of variables can be passed into initial_symbols.  A callback,
    if specified in sym_change_callback, will be called whenever a symbol
    changes.  The callback will be expected to have the signature
    callback(sym_name, new_value).
    """
    #: Any unknown symbol receives this value, to help with debugging
    DEFAULT_UNINITIALIZED_VALUE = -sys.maxsize - 1

    def __init__(self, initial_symbols=None, sym_change_callback=None):
        """
        Initialize a new symbol table.

        :param initial_symbols: The initial contents to place in the
            variables section of the symbol table
        :type initial_symbols: dict
        :param sym_change_callback: An optional callback to execute whenever
            the interpreted language changes a symbol's value
        :type sym_change_callback: callable
        """
        self.vars = {}
        if initial_symbols is not None:
            self.vars.update(initial_symbols)
        self.sym_change_callback = sym_change_callback
        self.consts = {}

    def dump_vars(self):
        """
        For debugging, dump the contents of the symbol table.  List constants
        and variables separately.
        """
        constlist = list(self.consts.keys())
        constlist.sort()
        print("constants:")
        for const in constlist:
            print("{} = {}".format(const, self.consts[const]))
        varlist = list(self.vars.keys())
        varlist.sort()
        print("variables:")
        for var in varlist:
            print("{} = {}".format(var, self.vars[var]))

    def keys(self):
        """
        Return the list of all symbols, whether constants or variables.

        :return: Symbol list
        :rtype: list
        """
        return list(self.vars.keys()) + list(self.consts.keys())

    def __setitem__(self, item, val):
        """
        Set a variable to a new value.  Don't allow constants to be written
        this way.

        :param item: The symbol to set
        :type item: str
        :param val: The symbol's new value
        """
        # print("Setting {} to {}".format(item, val))
        # don't allow constants to be written this way
        if item not in self.consts:
            self.vars[item] = val
            if self.sym_change_callback:
                self.sym_change_callback(item, val)

    def __getitem__(self, item):
        """
        Retrieve a symbol's value.  If not found, return the uninitialized
        value.

        :param item: The symbol to find the value of
        :type item: str
        :return: The symbol's value
        """
        new_val = self.DEFAULT_UNINITIALIZED_VALUE
        if item in self.consts:
            new_val = self.consts[item]
        elif item in self.vars:
            new_val = self.vars[item]
        # print("Retrieve item {}: {}".format(item, new_val))
        return new_val

    def set_constant(self, constant_name, constant_value):
        """
        Called from within the game engine to set values that can be read from,
        but not written to, by user code.

        User code doesn't (yet) have a way to create constants.

        :param constant_name: The constant's name
        :type constant_name: str
        :param constant_value: The constant's value
        """
        self.consts[constant_name] = constant_value


class CodeBlock(logging_object.LoggingObject):
    """
    Helper class that is created by the CodeBlockGenerator class method, that
    collects the infix form of source code in the C-like language supported by
    the language engine and converts it to a more readily executable postfix
    form. Because of the generator's constraints (the pyparsing function re-
    uses the same object for every parsing run), this class supports deep
    copying.  Optionally, the abstract syntax tree (AST) can be stored within
    the object.

    PyParsing API documentation can be found at:
    http://pythonhosted.org/pyparsing/
    """
    OPERATOR_FUNCTIONS = {
        "operator.add": ["number", "number"],
        "operator.sub": ["number", "number"],
        "operator.mul": ["number", "number"],
        "operator.truediv": ["number", "number"],
        "operator.mod": ["number", "number"],
        "operator.not_": ["bool"],
        "operator.lt": ["number", "number"],
        "operator.le": ["number", "number"],
        "operator.gt": ["number", "number"],
        "operator.ge": ["number", "number"],
        "operator.eq": ["number", "number"],
        "operator.ne": ["number", "number"],
        "math.pow": ["number", "number"]
    }
    OPERATOR_REPLACEMENTS = {
        "+": "operator.add",
        "-": "operator.sub",
        "*": "operator.mul",
        "/": "operator.truediv",
        "%": "operator.mod",
        "<": "operator.lt",
        "not": "operator.not_",
        "<=": "operator.le",
        ">": "operator.gt",
        ">=": "operator.ge",
        "==": "operator.eq",
        "!=": "operator.ne",
        "^": "math.pow"
    }
    CONDITIONALS = [
        "operator.lt",
        "operator.le",
        "operator.gt",
        "operator.ge",
        "operator.eq",
        "operator.ne"
    ]
    REVERSE_OPERATORS = {
        "operator.add": "+",
        "operator.sub": "-",
        "operator.mul": "*",
        "operator.truediv": "/",
        "operator.mod": "%",
        "operator.lt": "<",
        "operator.le": "<=",
        "operator.gt": ">",
        "operator.ge": ">=",
        "operator.eq": "==",
        "operator.ne": "!=",
        "math.pow": "**"
    }
    SYMBOL_RE = re.compile("_[a-zA-Z][a-zA-Z0-9._]*$")
    GLOBAL_RE = re.compile("^__")
    RETURN_RE = re.compile("  return ")

    def __init__(self, name, module_context, funcmap=None, astree=None):
        """
        Initialize a new code block.

        A function map, if supplied, represents the external function table
        made available to the code block.  Void argument lists can be
        represented with an empty list.  The number and type of arguments
        supplied assist with syntax checking.

        :param name: The name assigned to this code block
        :type name: str
        :param module_context: A new module for the Python blocks to be loaded
            into
        :type module_context: imp.new_module
        :param funcmap: A dict with <function_name>: [arg_type1, .., arg_typeN]
            entries
        :type funcmap: dict
        :param astree: the abstract syntax tree produced by pyparsing (stored
            in an attribute, but not currently used)
        """
        super(CodeBlock, self).__init__(type(self).__name__)
        self.name = name
        self.module_context = module_context
        self.outer_block = []
        self.inner_blocks = []
        self.stack = self.outer_block
        self.frame = self.outer_block
        self.scratch = []
        self.inner_block_count = 0
        self.func_name = None
        self.functionmap = {}
        self.function_name = ''
        if funcmap is not None:
            self.functionmap.update(funcmap)
        self.astree = astree

    def add_to_func_map(self, func_map):
        """
        Supply a dict for <function_name>: [arg_type1, .., arg_typeN] entries.
        This helps the syntax check phase know how many args to expect.  Later,
        the arg type list can be checked to make sure that supplied argument
        types match the function call signature.

        :param func_map: The dict containing function name to argument type
            list mappings
        :type func_map: dict
        """
        self.debug("add_to_func_map({})".format(str(func_map)))
        self.functionmap.update(func_map)

    def push_assignment(self, parsestr, loc, toks):
        """
        Append an assignment operation to the current block.

        When the parser finds a assignment match, the assignee and '='
        operator need to be added here, since the parser won't add these
        itself.  Push these and the right-hand side of the assignment (which
        were already collected in self.scratch) onto the current stack.  '='
        will always go at the end.  An optional ``global`` keyword can precede
        the asignee, to make it part of the global symbol table.

        :param parsestr: The entire string parsed by pyparsing
        :type parsestr: str
        :param loc: The location passed in by pyparsing
        :param toks: The iterable sequence of tokens parsed
        :type toks: iterable
        """
        self.debug("push_assignment(<code str>, parsestr={}, loc={}, toks={}):".format(
            loc, parsestr, toks))
        assign_list = []
        global_prefix = ""
        for assign_tok in toks.asList():
            for inner_item in assign_tok:
                if inner_item == '=':
                    break
                if inner_item == "global":
                    global_prefix = "_"
                else:
                    assign_list.append("{}_{}".format(global_prefix,
                                                      inner_item))
            break
        # print("assignment scratch: {}".format(self.scratch))
        self.stack.append(assign_list + list(self.scratch) + ['='])
        self.debug("  assignment: {}".format(self.stack[-1]))
        self.scratch = []

    def push_conditional_block(self, parsestr, loc, toks):
        """
        Insert a new conditional block into its container block.  Keep track of
        nesting.

        When the parser matches a conditional's block, it's time to close it
        (the instructions were already collected on the current stack).  Keep
        track here of the block level decrement, either from a child inner-node
        up to its parent, or the top-most inner block up to the outer block.
        Push a copy of the child inner node onto its parent's stack.  This
        method changes the stack reference.

        :param parsestr: The entire string parsed by pyparsing
        :type parsestr: str
        :param loc: The location passed in by pyparsing
        :param toks: The iterable sequence of tokens parsed
        :type toks: iterable
        """
        self.debug("push_conditional_block(<code str>, parsestr={}, loc={}, toks={}):".
                   format(parsestr, loc, toks))
        if self.inner_block_count > 1:
            # print("inner block #{}\n{}".format(self.inner_block_count-1,self.stack))
            self.inner_block_count -= 1
            # print("append to {}".format(self.inner_blocks[self.inner_block_count-1]))
            self.inner_blocks[self.inner_block_count - 1].append(list(self.stack))
            self.debug("  stack now points to inner block #{:d}".format(self.inner_block_count - 1))
            self.stack = self.inner_blocks[self.inner_block_count - 1]
            self.debug("  delete inner_blocks[{:d}]".format(self.inner_block_count))
            del self.inner_blocks[self.inner_block_count]
        else:
            # print("inner block #0\n{}".format(self.stack))
            self.frame.append(list(self.stack))
            self.debug("  clear inner_blocks[0]")
            self.inner_block_count = 0
            del self.inner_blocks[0]
            self.stack = self.frame
            self.debug("  stack now points to outer block")

    def push_if_cond(self, parsestr, loc, toks):
        """
        Create a new block for a conditional.

        When the parser matches if/elseif/else keywords, anticipate that a new
        block will be added. Increment the block level -- either outer block to
        topmost inner block, or parent inner block to child inner block.  This
        is optimistic, since the parser might not recognize the pattern
        following the keyword, but that signals a syntax error, in which case
        the stack level is moot.  Collect the keyword name and push it onto the
        parent's stack.  This method changes the stack reference.

        :param parsestr: The entire string parsed by pyparsing
        :type parsestr: str
        :param loc: The location passed in by pyparsing
        :param toks: The iterable sequence of tokens parsed
        :type toks: iterable
        """
        # print("push {}".format(toks.asList()))
        self.debug("push_if_cond(<code str>, parsestr={}, loc={}, toks={}):".
                   format(parsestr, loc, toks))
        if_statement = ""
        for tok in toks:
            if_statement = "_{}".format(tok)
            self.debug("  push if statement: {}".format(if_statement))
            break
        container_block = self.frame
        if self.inner_block_count > 0:
            container_block = self.inner_blocks[-1]
            self.debug("  container: inner block #{:d}".format(self.inner_block_count - 1))
        else:
            self.debug("  container: outer block")
        container_block.append(if_statement)
        # print("outer block is now:\n{}".format(self.outer_block))
        self.inner_block_count += 1
        self.inner_blocks.append([])
        self.debug("  stack now points at inner block #{:d}".format(self.inner_block_count - 1))
        self.stack = self.inner_blocks[-1]

    def push_comparison(self, parsestr, loc, toks):
        """
        When the parser matches a comparison, push it onto the current stack.

        :param parsestr: The entire string parsed by pyparsing
        :type parsestr: str
        :param loc: The location passed in by pyparsing
        :param toks: The iterable sequence of tokens parsed
        :type toks: iterable
        """
        self.debug("push_comparison(<code str>, parsestr={}, loc={}, toks={}):".
                   format(parsestr, loc, toks))
        self.debug("  append comparison {} to stack".format(str(self.scratch)))
        self.stack.append(list(self.scratch))
        self.scratch = []

    def count_function_args(self, parsestr, loc, toks):
        """
        Count the arguments supplied in a function call.  Throw an exception
        if the count doesn't match the function signature.

        This is where the parser needs help, since it has no idea how many args
        a function expects.  The external function table in functionmap is
        checked against the supplied function name to determine its argument
        count.  Unfortunately, in the case where function results are placed
        directly into function args, the whole mess appears in the ``toks``
        list.  The saving grace is that functions are checked from inner ->
        outer, so it's possible to skip over later ``toks`` containing function
        names, assuming that their argument lists will be checked separately.
        This still implies that the other functions in the list need to be
        checked to find out how many args will be skipped (and even then, it's
        only important for functions that have more than 1 arg, since the arg
        count is based on how many ','s are found).

        TODO: Argument type-checking. Assume this is as simple as number vs.
        string, and strings aren't supported yet.

        :param parsestr: The entire string parsed by pyparsing
        :type parsestr: str
        :param loc: The location passed in by pyparsing
        :param toks: The iterable sequence of tokens parsed
        :type toks: iterable
        :raise: ParseFatalException for function call errors
        """
        # print("function w/ args: {}".format(toks))
        # assume embedded function calls have been validated, just skip
        #  them to count the args in the outer function call
        self.debug("count_function_args(<code str>, parsestr={}, loc={}, toks={}):".
                   format(parsestr, loc, toks))
        func_call = False
        func_name = ""
        skip_count = 0
        arg_count = 0
        tok_idx = 0
        in_string = False
        for tok in toks:
            if tok_idx == 0:
                if tok in self.functionmap:
                    func_call = True
                    func_name = str(tok)
                    tok_idx += 1
                    continue
                else:
                    # unknown function encountered
                    self.error("{} at {}: Unknown function call '{}'".format(parsestr, loc, tok))
                    raise ParseFatalException(parsestr, loc=loc,
                                              msg="Unknown function call '{}'".format(tok))
            if tok == "\"":
                # keep track of strings, to ignore functions named inside a string
                in_string = not in_string
            if func_call:
                if arg_count == 0:
                    arg_count = 1
                # if this function takes no arguments, we shouldn't be here..
                self.debug("  check {} call vs function map".format(tok))
                if not self.functionmap[func_name]["arglist"]:
                    self.error("{} at {}: Too many arguments to function \"{}\"".
                               format(parsestr, loc, func_name))
                    raise ParseFatalException(
                        parsestr, loc=loc,
                        msg="Too many arguments to function \"{}\"".format(func_name))
                # check whether an embedded function call should be skipped
                # print("checking {}..".format(tok))
                if tok in self.functionmap and not in_string:
                    skips = len(self.functionmap[tok]["arglist"])
                    if skips > 0:
                        skips -= 1  # future commas imply > 1 arg to skip
                    skip_count += skips
                    self.debug("  skip call to {} with {} args".
                               format(tok, len(self.functionmap[tok])))
                    # print("skip count now is: {}".format(skip_count))
                if tok == ',':
                    if skip_count > 0:
                        skip_count -= 1
                        self.debug("  Found ',' and decrease skip count to {}".format(skip_count))
                    else:
                        arg_count += 1
                        self.debug("  Found ',' and increase arg count to {}".format(arg_count))
            tok_idx += 1

        if func_call:
            if arg_count < len(self.functionmap[func_name]["arglist"]):
                self.error("{} at {}: Too few arguments to function \"{}\"".
                           format(parsestr, loc, func_name))
                raise ParseFatalException(
                    parsestr, loc=loc,
                    msg="Too few arguments to function \"{}\"".format(func_name))
            elif arg_count > len(self.functionmap[func_name]["arglist"]):
                self.error("{} at {}: Too many arguments to function \"{}\"".
                           format(parsestr, loc, func_name))
                raise ParseFatalException(
                    parsestr, loc=loc,
                    msg="Too many arguments to function \"{}\"".format(func_name))

    def push_func_args(self, parsestr, loc, toks):
        """
        Collect the function name and arguments from a function definition.

        Validate the argument types.  Create a new block within the functionmap
        and point the frame at it, so future constructs will be placed in the
        function.

        :param parsestr: The entire string parsed by pyparsing
        :type parsestr: str
        :param loc: The location passed in by pyparsing
        :param toks: The iterable sequence of tokens parsed
        :type toks: iterable
        :raise: ParseFatalException if the function already exists, has
            invalid argument types, or has anything following ``void``
        """
        self.debug("pushFunctionArgs(<code str>, parsestr={}, loc={}, toks={}):".
                   format(parsestr, loc, toks))
        func_name = None
        arg_with_type = None
        arg_list = []
        for tok in toks:
            for item in tok:
                if item == ',':
                    continue
                if not func_name:
                    func_name = str(item)
                    self.debug("  New function: {}".format(func_name))
                    if func_name in self.functionmap:
                        self.error("{} at {}: Redefinition of existing function '{}'".
                                   format(parsestr, loc, func_name))
                        raise ParseFatalException(
                            parsestr, loc=loc,
                            msg="Redefinition of existing function '{}'".format(func_name))
                    continue
                if func_name:
                    if not arg_with_type:
                        typename = str(item)
                        if typename not in ["void", "number", "string"]:
                            self.error(
                                "{} at {}: Missing type name in declaration of function '{}'".
                                format(parsestr, loc, func_name))
                            raise ParseFatalException(
                                parsestr, loc=loc,
                                msg="Missing type name in declaration of function '{}'".
                                format(func_name))
                        arg_with_type = {"type": typename}
                        if typename == "void":
                            arg_list.append(dict(arg_with_type))
                    else:
                        if arg_with_type["type"] == "void":
                            self.error(
                                "{} at {}: Unexpected token '{}' in declaration of function '{}'".
                                format(parsestr, loc, str(item), func_name))
                            raise ParseFatalException(
                                parsestr, loc=loc,
                                msg="Unexpected token '{}' in declaration of function '{}'".
                                format(str(item, func_name)))
                        arg_with_type["name"] = str(item)
                        arg_list.append(dict(arg_with_type))
                        arg_with_type = None
        self.debug("  Function args: {}".format(str(arg_list)))
        if arg_list[0]["type"] != "void":
            self.functionmap[func_name] = {"arglist": arg_list}
        else:
            self.functionmap[func_name] = {"arglist": []}
        self.functionmap[func_name]["block"] = []
        # print("New functionmap: {}".format(self.functionmap))
        self.stack = self.functionmap[func_name]["block"]
        self.frame = self.functionmap[func_name]["block"]
        self.function_name = func_name

    def push_func_block(self, parsestr, loc, toks):
        """
        Take the current function block frame and reduce it, before switching
        the frame back to the outer_block.

        :param parsestr: The entire string parsed by pyparsing
        :type parsestr: str
        :param loc: The location passed in by pyparsing
        :param toks: The iterable sequence of tokens parsed
        :type toks: iterable
        """
        # reduce the function source
        self.debug("push_func_block(<code str>, parsestr={}, loc={}, toks={}):".
                   format(parsestr, loc, toks))
        self.reduce_block(self.frame)
        func_loc = [0, 0]
        param_list = [fparam["name"] for fparam in self.functionmap[self.function_name]["arglist"]]
        function_body = self.to_python_block(self.frame, func_loc, self.function_name)
        param_list.append("count=0")
        func_lines = ["def userfunc_{}(_symbols, {}):".format(self.function_name,
                                                              ",".join(param_list))]
        func_lines += [
            "  if (count > 100):",
            "    raise CodeBlockRuntimeError(\"{}: Call stack depth limit exceeded\")".
            format(self.function_name)
        ]
        func_lines += function_body
        ret_minfo = self.RETURN_RE.match(func_lines[-1])
        if not ret_minfo:
            # Force all functions to return a value.  If the final line is
            #  not 'return', return the "uninitialized" value
            func_lines.append("  return {:d}".format(-sys.maxsize - 1))
        function_code = "\n".join(func_lines)
        self.info("  Function code:\n{}".format(function_code))
        self.functionmap[self.function_name]['compiled'] = \
            compile(function_code, "<c_{}>".format(self.function_name), 'exec')
        self.function_name = "None"
        # reset the stack and frame
        self.stack = self.outer_block
        self.frame = self.outer_block

    def push_atom(self, parsestr, loc, toks):
        """
        When the parser finds an "atom": PI, e, a number, a function call, a
        '(' ')' delimited expression, or bare identifier, it will be pushed
        onto a scratch list.  A copy of the scratch list is later pushed onto
        the current stack reference when a logical grouping is found (an
        assignment statement or conditional block).

        :param parsestr: The entire string parsed by pyparsing
        :type parsestr: str
        :param loc: The location passed in by pyparsing
        :param toks: The iterable sequence of tokens parsed
        :type toks: iterable
        """
        self.debug("push_atom(<code str>, parsestr={}, loc={}, toks={}):".
                   format(parsestr, loc, toks))
        tok_n = 0
        add_not = False
        add_tok = None
        is_string = False
        for tok in toks:
            if tok_n == 0:
                if tok == 'not':
                    add_not = True
                    tok_n += 1
                    continue
                elif tok.startswith('"'):
                    is_string = True
                    add_tok = tok
                    break
                else:
                    add_tok = tok
                    break
            else:
                add_tok = tok
                break
        func_call = False
        if add_tok in self.functionmap:
            func_call = True
        # print("atom: {}".format(toks.asList()))
        if func_call:
            self.scratch += infix_to_postfix.convert_infix_to_postfix([add_tok],
                                                                      self.OPERATOR_REPLACEMENTS)
            if add_not:
                self.scratch.append("operator.not_")
        else:
            if add_not:
                self.debug("  not tokens: {}".format(toks.asList()))
            if not is_string:
                self.scratch += infix_to_postfix.convert_infix_to_postfix(
                    toks.asList(), self.OPERATOR_REPLACEMENTS)
            else:
                self.scratch += ["str({})".format("".join(toks.asList()))]
            # print("scratch is now: {}".format(self.scratch))

    def push_first(self, parsestr, loc, toks):
        """
        When the parser finds an operator ('^', '*', "/", "%", "+", "-", "<",
        "<=", ">", ">=", "==", "!="), this is called to place it onto a
        scratch list, using operator replacements to rename it to an actual
        python method.

        :param parsestr: The entire string parsed by pyparsing
        :type parsestr: str
        :param loc: The location passed in by pyparsing
        :param toks: The iterable sequence of tokens parsed
        :type toks: iterable
        """
        # print("pre-op: {}".format(toks.asList()))
        self.debug("push_first(<code str>, parsestr={}, loc={}, toks={}):".
                   format(parsestr, loc, toks))
        self.scratch += infix_to_postfix.convert_infix_to_postfix(toks[0],
                                                                  self.OPERATOR_REPLACEMENTS)
        self.debug("  op + scratch is now: {}".format(str(self.scratch)))

    def push_u_minus(self, parsestr, loc, toks):
        """
        From the original fourFn.py demo. Push 'unary -' to keep track of any
        terms that have been negated.

        :param parsestr: The entire string parsed by pyparsing
        :type parsestr: str
        :param loc: The location passed in by pyparsing
        :param toks: The iterable sequence of tokens parsed
        :type toks: iterable
        """
        self.debug("push_u_minus(<code str>, parsestr={}, loc={}, toks={}):".
                   format(parsestr, loc, toks))
        for tok in toks:
            if tok == '-':
                self.scratch.append('unary -')
            else:
                break

    def push_return(self, parsestr, loc, toks):
        """
        Push the stack containing the arguments for a return keyword, followed
        by "_return".

        :param parsestr: The entire string parsed by pyparsing
        :type parsestr: str
        :param loc: The location passed in by pyparsing
        :param toks: The iterable sequence of tokens parsed
        :type toks: iterable
        """
        self.debug("push_return(<code str>, parsestr={}, loc={}, toks={}):".
                   format(parsestr, loc, toks))
        self.stack.append(list(self.scratch) + ["_return"])
        self.scratch = []

    def reduce_line(self, code_line):
        """
        Iterate over a list containing an expression, pre-calculating
        simple numeric operations and replacing the operands and operator
        with the result.  Repeat until no more changes are made.

        :param code_line: The list of the terms in an expression
        :type code_line: list
        """
        self.debug("    reduce_line(code_line={}):".format(str(code_line)))
        changed_line = True
        while changed_line:
            line_idx = 0
            changed_line = False
            while line_idx < len(code_line):
                check_op = "{}".format(code_line[line_idx])
                # print("check op: {}".format(check_op))
                if check_op in self.OPERATOR_FUNCTIONS:
                    # print("found op: {}".format(check_op))
                    op_len = len(self.OPERATOR_FUNCTIONS[check_op])
                    if line_idx >= op_len:
                        all_numbers = True
                        for rev in range(line_idx - op_len, line_idx):
                            rev_item = code_line[rev]
                            # print("check if num: {}".format(rev_item))
                            if not isinstance(rev_item, numbers.Number):
                                all_numbers = False
                                break
                        if all_numbers:
                            op_result = self.execute_operation(
                                check_op, code_line[line_idx - op_len:line_idx])
                            code_line[line_idx - op_len] = op_result
                            for unused in range(op_len):
                                del code_line[line_idx - op_len + 1]
                            changed_line = True
                            break
                elif check_op == "unary -":
                    # the special case
                    if line_idx > 0:
                        if isinstance(code_line[line_idx - 1], numbers.Number):
                            code_line[line_idx - 1] *= -1
                            del code_line[line_idx]
                            changed_line = True
                            break
                line_idx += 1

    def reduce_block(self, block):
        """
        Iterate through each line within the given block of postfix expressions
        and recursively through sub-blocks, reducing numeric operations when
        found.

        :param block: A list of code lines, which are either lists themselves,
            or the marker strings '_if', '_elseif', or '_else'
        :type block: list containing lists and/or strings
        """
        self.debug("  reduce_block(block={}):".format(block))
        block_idx = 0
        while block_idx < len(block):
            code_line = block[block_idx]
            if isinstance(code_line, str) and code_line in ['_if', '_elseif', '_else']:
                # handle the conditional block here, it's a list inside a list
                self.reduce_block(block[block_idx + 1])
                block_idx += 2
                continue
            if isinstance(code_line, list):
                # print("Reduce line: {}".format(code_line))
                self.reduce_line(code_line)
            block_idx += 1

    def reduce(self):
        """
        Perform as much argument reduction as possible.  Operations on numeric
        values can be replaced with the results.
        """
        self.debug("reduce():")
        self.reduce_block(self.outer_block)

    def to_python_line(self, code_line, loc=(0, 0), func_name=None):
        """
        Convert a line of game language into Python code.

        The hard work of arranging the postfix representation of a line of code
        into a line of executable Python code happens here.  The round-trip
        serves 2 purposes: the game language is essentially used for
        calculations, so doesn't need the full features of Python; and this
        effectively isolates and sanitizes user-written code to prevent it from
        adversely affecting the game engine.

        :param code_line: A list of postfix expression tokens for conversion
        :type code_line: list
        :param loc: The location of the line of code in the original source
        :type loc: 2-element array-like
        :param func_name: If this line is part of a function definition, the
            function's name
        :type func_name: None | str
        :raise: OpStackOverflowError if tokens were left over, or
            OpStackUnderflowError if expected tokens were missing
        :return: A line of Python code
        :rtype: str
        """
        self.debug("    to_python_line(code_line={}, loc={}, func_name={}):".format(
            str(code_line), loc, func_name))
        op_stack = []
        symbol = None
        start_pos = 0
        type_upgrade = False
        if code_line[-1] == '=':
            symbol = code_line[0][1:]
            start_pos = 1
        for op_idx in range(start_pos, len(code_line)):
            an_op = code_line[op_idx]
            if isinstance(an_op, int):
                op_stack.append({"type": "int", "val": str(an_op)})
            elif isinstance(an_op, float):
                op_stack.append({"type": "float", "val": str(an_op)})
            else:
                sym_minfo = self.SYMBOL_RE.match(an_op)
                if sym_minfo:
                    opname = an_op[1:]
                else:
                    opname = an_op
                if opname in self.OPERATOR_FUNCTIONS or opname in self.functionmap:
                    # perform a calculation, and place the result in the
                    #  op stack
                    arg_count = 0
                    opcall = opname
                    func_params = []
                    if opname in self.OPERATOR_FUNCTIONS:
                        arg_count = len(self.OPERATOR_FUNCTIONS[opname])
                    else:
                        arg_count = len(self.functionmap[opname]["arglist"])
                        opcall = "userfunc_{}".format(opname)
                        func_params = ["_symbols"]
                    id_start = len(op_stack) - arg_count
                    id_end = len(op_stack)
                    if id_start < 0:
                        raise OpStackUnderflowError(
                            "Stack underflow at line {} when assembling the line:\n{}".
                            format(loc[0], code_line, self.error))
                    res_type = "int"
                    last_type = None
                    type_upgrade = False
                    params = list(op_stack[id_start:id_end])
                    if opcall not in self.CONDITIONALS:
                        for arghash in params:
                            # track argument types
                            if arghash["type"] == "float":
                                res_type = "float"
                            elif arghash["type"] == "string":
                                res_type = "str"
                            if not last_type:
                                last_type = res_type
                            elif last_type != res_type:
                                type_upgrade = True
                    else:
                        res_type = "bool"
                    # replace args and function call/operator with python
                    #  code string, keeping track of the result type
                    for unused in range(arg_count):
                        del op_stack[-1]
                    param_list = func_params + [param['val'] for param in params]
                    if func_name and (opcall not in self.OPERATOR_FUNCTIONS):
                        # if calling a function within a function block, append
                        #  a count+1 arg to limit recursion depth (this is to
                        #  prevent user code from crashing the game engine)
                        param_list.append("count+1")
                    op_stack.append({"type": res_type,
                                     "val": "{}({})".format(opcall, ",".join(param_list))})
                    if type_upgrade:
                        prev_val = op_stack[-1]["val"]
                        prev_val = "{}({})".format(res_type, prev_val)
                elif opname == "unary -":
                    # the special case
                    if op_stack:
                        last_op_val = op_stack[-1]["val"]
                        last_op_type = op_stack[-1]["type"]
                        if last_op_type in ["int", "float"]:
                            op_stack.insert(-1,
                                            {"type": last_op_type,
                                             "val": "operator.mul(-1, {})".format(last_op_val)})
                            del op_stack[-1]
                elif opname in ["and", "or"]:
                    id_start = len(op_stack) - 2
                    id_end = len(op_stack)
                    if id_start < 0:
                        raise OpStackUnderflowError(
                            "Stack underflow at line {} when assembling the line:\n{}".
                            format(loc[0], code_line), self.error)
                    params = list(op_stack[id_start:id_end])
                    for unused in range(2):
                        del op_stack[-1]
                    op_stack.append(
                        {"type": "bool",
                         "val": "(({}) {} ({}))".format(params[0]['val'],
                                                        opname, params[1]['val'])})
                elif opname == '=':
                    # '=' must always be the last token for an assignment.
                    #  Time to store the value in the symbol table
                    last_op_val = op_stack[-1]["val"]
                    last_op_val = "update_symbol(_symbols, '{}', {})".format(symbol, last_op_val)
                    op_stack[-1]['val'] = last_op_val
                    break
                elif opname.startswith("str("):
                    op_stack.append({"type": "str", "val": opname})
                elif opname == 'return':
                    last_op_val = op_stack[-1]["val"]
                    last_op_val = "return {}".format(last_op_val)
                    op_stack[-1]['val'] = last_op_val
                    break
                else:
                    func_arg = False
                    if func_name:
                        func_arg_names = [narg["name"] \
                            for narg in self.functionmap[func_name]["arglist"]]
                        if opname in func_arg_names:
                            func_arg = True
                    if not func_arg:
                        op_stack.append({"type": "int",
                                         "val": "get_symbol(_symbols, '{}')".format(opname)})
                    else:
                        op_stack.append({"type": "int",
                                         "val": "{}".format(opname)})
                        # print("New op_stack: {}".format(op_stack))
        if len(op_stack) > 1:
            raise OpStackOverflowError("Stack overflow at line {} when assembling the line:\n{}".
                                       format(loc[0], code_line, self.error))
        # apply the (possibly upgraded) result type to the remaining item
        self.debug("      Result of {}: {}".format(str(code_line), op_stack))
        python_code_line = "{}{}".format(' ' * loc[1], op_stack[-1]['val'])
        loc[0] += 1
        return python_code_line

    def to_python_block(self, block, loc=(0, 0), func_name=None):
        """
        When supplied a block of code objects, produce the Python source code
        for contained conditionals and assignments, using appropriate
        indentation.

        :param block: The list of code lines in the block
        :type block: list of lists
        :param loc: The location of the source block in game language code
        :type loc: 2-element array-like
        :param func_name: If the block is inside a function definition, supply
            the function's name
        :type func_name: None | str
        :return: The list of Python source code lines
        :rtype: list
        """
        self.debug("  to_python_block(block={}, loc={}, func_name={}):".format(str(block),
                                                                               str(loc), func_name))
        python_code_lines = []
        loc[1] += 2
        # print("block start: col is now: {}".format(loc[1]))
        block_idx = 0
        while block_idx < len(block):
            code_line = block[block_idx]
            if code_line in ["_if", "_elseif", "_else"]:
                cond_name = code_line[1:]
                python_code_lines += self.to_python_conditional(
                    cond_name, block[block_idx + 1], loc, func_name)
                block_idx += 2
                continue
            else:
                python_code_lines.append(self.to_python_line(code_line, loc, func_name))
                block_idx += 1
        loc[1] -= 2
        # print("block end: col is now: {}".format(loc[1]))
        return python_code_lines

    def to_python_conditional(self, conditional_name, block, loc=(0, 0), func_name=None):
        """
        When a conditional is found in a code block, produce an executable line
        of Python source code containing the condition name, possibly followed
        by a condition (e.g. if, elseif), then a list of all the lines (and/or
        other conditionals) within its code block.

        :param conditional_name: The conditional's keyword (if, elseif, else)
        :type conditional_name: str
        :param block: The list of game engine source code lines inside the
            conditional
        :type block: list of lists
        :param loc: The location of the conditional in the game language
            source code
        :type loc: 2-element array-like
        :param func_name: If the conditional is inside a function definition,
            supply the function's name
        :type func_name: None | str
        :return: The list of lines of Python source code
        :rtype: list
        """
        self.debug("  to_python_conditional(conditional_name={}, loc={}, func_name={}):".
                   format(conditional_name, loc, func_name))
        python_code_lines = []
        conditional_code = self.to_python_line(block[0], [loc[0], 0], func_name)
        py_cond_name = str(conditional_name)
        block_start_idx = 1
        if conditional_name == "elseif":
            py_cond_name = "elif"
        if py_cond_name in ["if", "elif"]:
            python_code_lines.append("{}{} ({}):".format(' ' * loc[1],
                                                         py_cond_name, conditional_code))
        else:
            python_code_lines.append("{}{}:".format(' ' * loc[1],
                                                    py_cond_name))
            block_start_idx = 0
        python_code_lines += self.to_python_block(block[block_start_idx:], loc,
                                                  func_name)
        return python_code_lines

    def to_python(self):
        """
        Convert the postfix code representation into executable Python code.

        :return: The Python source code, inside a single string
        :rtype: str
        """
        self.debug("to_python():")
        code_loc = [0, 0]
        python_code = ""
        # the code block has to have SOMETHING in it, but if it only contains
        #  function definitions, don't construct the run() method
        if self.outer_block:
            python_lines = ["def run(_symbols):"]
            python_lines += self.to_python_block(self.outer_block, code_loc)
            python_code = "\n".join(python_lines)
        return python_code

    def execute_operation(self, op_name, args):
        """
        Given a valid Python operation and a list containing its args, convert
        them into a string and eval() it.

        :param op_name: The name of the operator
        :type op_name: str
        :param args: The list of arguments to the operator
        :type args: list
        """
        self.debug("execute_operation(op_name={}, args={}):".format(op_name, args))
        res = None
        stargs = [str(a) for a in args]
        result_type = int
        for arg in args:
            if not isinstance(arg, int):
                result_type = type(arg)
        if op_name in self.OPERATOR_FUNCTIONS:
            # print("eval {} {}".format(op_name, stargs))
            eval_str = "{}({})".format(op_name, ",".join(stargs))
            res = eval(eval_str)
            # true/false become ints
            if isinstance(res, bool):
                if res:
                    res = 1
                else:
                    res = 0
            else:
                res = result_type(res)
        return res

    def load(self, import_list=None):
        """
        Place all functions and executable code into the source code module's
        __dict__.

        :param import_list: The list of modules that need to be imported into
            the module
        :type import_list: None | list
        """
        self.debug("load(import_list={}):".format(str(import_list)))
        for userfunc in self.functionmap:
            # print("exec {}".format(userfunc))
            if 'compiled' in self.functionmap[userfunc]:
                exec(self.functionmap[userfunc]['compiled'], self.module_context.__dict__)
        import_lines = "from pygame_maker.logic.run_time_support import *\n"
        if import_list:
            import_lines += "import {}\n".format(",".join(import_list))
        exec_code = self.to_python()
        if exec_code:
            pyth_code = import_lines + exec_code
            self.info("  Run program:\n{}".format(pyth_code))
            exec(pyth_code, self.module_context.__dict__)

    def run(self, sym_tables):
        """
        Execute the ``run()`` function inside the Python code block.

        :param sym_tables: A mapping of 'globals' => global symbol table,
            'locals' => local symbol table
        :type sym_tables: dict
        """
        self.debug("run(sym_tables={}):".format(str(sym_tables)))
        if "run" in self.module_context.__dict__:
            return self.module_context.run(sym_tables)

    def copy_to(self, other):
        """
        Perform a deep copy to another code block object.

        :param other: The code block instance to copy to
        :type other: :py:class:`CodeBlock`
        """
        self.debug("copy_to():")
        # other.stack = list(self.stack)
        # other.frame = list(self.frame)
        # other.scratch = list(self.scratch)
        # other.inner_blocks = list(self.inner_blocks)
        other.outer_block = list(self.outer_block)
        # print("Copied outer block:\n{}".format(other.outer_block))
        if self.astree:
            other.astree = list(self.astree)
        other.add_to_func_map(self.functionmap)

    def clear(self):
        """Clear out all lists in preparation for a new parsing operation."""
        self.debug("clear():")
        self.name = ""
        self.scratch = []
        self.inner_blocks = []
        self.inner_block_count = 0
        self.outer_block = []
        self.frame = self.outer_block
        self.stack = self.outer_block
        self.func_name = None
        self.functionmap = {}
        self.astree = None


class CodeBlockGenerator(object):
    """
    Generate a CodeBlock using the wrap_code_block() class method upon a
    supplied source code string. A class member holds a code block object that
    is copied to a new code object, which is returned to the caller.
    """
    bnf = None
    #: The fixed code block every source code string is converted into.  A copy
    #: is returned to the wrap_code_block() caller before it is cleared for
    #: re-use
    code_block = CodeBlock("none", None)

    @classmethod
    def wrap_code_block(cls, program_name, module_context, source_code_str, funcmap=None):
        """
        Create a new code block with the given program data.

        :param program_name: The name of the program
        :type program_name: str
        :param module_context: The module to place the code into
        :type module_context: imp.new_module
        :param source_code_str: A string containing the game language source
        :type source_code_str: str
        :param funcmap: A dict mapping function names to argument type info
        :type funcmap: dict
        :return: A new executable code block
        :rtype: :py:class:`CodeBlock`
        """
        if module_context:
            cls.code_block.module_context = module_context
        if funcmap is not None:
            cls.code_block.add_to_func_map(funcmap)
        cls.bnf = bnf_interpret(cls.code_block)
        try:
            astree = cls.bnf.parseString(source_code_str)
            cls.code_block.reduce()
            new_block = CodeBlock(program_name, module_context,
                                  funcmap, astree)
            cls.code_block.copy_to(new_block)
        finally:
            cls.code_block.clear()
        return new_block


class LanguageEngine(logging_object.LoggingObject):
    """
    Interpret, initialize, and execute code blocks.  Requires managing tables
    of variables and functions that can be accessed by and/or created within
    the code block.
    """

    def __init__(self):
        """
        Initialize a new language engine.
        """
        super(LanguageEngine, self).__init__(type(self).__name__)
        #: The language engine's global symbol table
        self.global_symbol_table = SymbolTable()
        self.global_symbol_table.set_constant('pi', math.pi)
        self.global_symbol_table.set_constant('e', math.e)
        #: A dict containing known function signatures
        self.functionmap = {
            'distance': {"arglist":
                         [{"type": "number", "name": "start"}, {"type": "number", "name": "end"}],
                         'block': ["_start", "_end", "operator.sub", "operator.abs", "_return"]
                        },
            'randint': {"arglist":
                        [{"type": "number", "name": "max"}],
                        'block': [0, "_max", "random.randint", "_return"]
                       },
            'time': {"arglist": [],
                     'block': ["time.time", "_return"]
                    },
            'debug': {"arglist":
                      [{"type": "string", "name": "debug_str"}],
                      'block': []
                     }
        }
        #: Code blocks registered in the language engine
        self.code_blocks = {}
        #: Local symbol tables associated with each code block

    def register_code_block(self, block_name, code_string):
        """
        Register a block of game language code with the language engine.

        The executable code block will be placed in the code block hash,
        using its name as the key.

        :param block_name: The name to register the code block with
        :type block_name: str
        :param code_string: The game language source code block
        :type code_string: str
        :raise: DuplicateCodeBlockError if the block name is already registered
        """
        self.info("Register handle '{}'".format(block_name))
        self.debug("  code block:\n{}".format(code_string))
        if block_name in list(self.code_blocks.keys()):
            raise DuplicateCodeBlockError("Attempt to register another code block named '{}':\n{}".
                                          format(block_name, self.error))
        module_context = imp.new_module('{}_module'.format(block_name))
        code_block_runnable = CodeBlockGenerator.wrap_code_block(
            block_name, module_context, code_string, self.functionmap)
        code_block_runnable.load(['operator', 'math'])
        self.code_blocks[block_name] = code_block_runnable

    def execute_code_block(self, block_name, local_symbol_table):
        """
        Supply the name of a registered code block that will be executed.

        Local and global symbols may be accessed and/or created during code
        execution.  Symbols changed or created in the local symbol table will
        trigger a symbol change callback associated with the symbol table.

        :param block_name: The name of a registered code block
        :type block_name: str
        :param local_symbol_table: The local symbols to make available to the
            code block
        :type local_symbol_table: :py:class:`SymbolTable`
        :raise: UnknownCodeBlockError if the block name is not found
        """
        self.debug("Execute code with handle '{}'".format(block_name))
        if block_name not in self.code_blocks:
<<<<<<< HEAD
            raise(UnknownCodeBlockError("Attempt to execute unknown code block named '{}'".
                                        format(block_name), self.error))
=======
            raise UnknownCodeBlockError("Attempt to execute unknown code block named '{}':\n{}".
                                        format(block_name, self.error))
        if local_symbol_table:
            if block_name not in self.local_tables:
                self.local_tables[block_name] = {}
            self.local_tables[block_name].update(local_symbol_table)
>>>>>>> 84c04315
        symtables = {'globals': self.global_symbol_table,
                     'locals': local_symbol_table}
        self.code_blocks[block_name].module_context.run(symtables)

    def unregister_code_block(self, block_name):
        """
        Remove a code block that is no longer needed.

        :param block_name: The name of a registered code block
        :type block_name: str
        """
        self.info("Unregister code block handle '{}'".format(block_name))
        if block_name in list(self.code_blocks.keys()):
            del self.code_blocks[block_name]


BNF = None


def bnf_interpret(code_block_obj):
    """
    See https://en.wikipedia.org/wiki/Backus%E2%80%93Naur_Form

    * decimal_digit :: '0' .. '9'
    * lower_case    :: 'a' .. 'z'
    * upper_case    :: 'A' .. 'Z'
    * alpha         :: lower_case | upper_case
    * boolean_op    :: 'or' | 'and'
    * boolnot       :: 'not'
    * conditional_keyword   :: 'if' | 'elseif' | 'else'
    * identifier    :: alpha [ alpha | decimal_digit | '_' | '.' ]*
    * equalop :: '='
    * compareop :: '==' | '!=' | '<' | '>' | '>=' | '<='
    * expop   :: '^'
    * multop  :: '*' | '/'
    * addop   :: '+' | '-'
    * integer :: ['+' | '-'] '0'..'9'+
    * float   :: ['+' | '-'] '0'..'9'+ [ '.' '0' .. '9'+ ] [ 'e' | 'E' ['+' | '-'] '0' .. '9'+ ]
    * string  :: '"' [ alpha | decimal_digit | [`~!@#$%^&*()_=+;:',<.>/? -]* ] '"'
    * atom    :: identifier | PI | E | real |
                 fn '(' [ combinatorial [',' combinatorial ] ] ')' | '(' combinatorial ')'
    * factor  :: atom [ expop factor ]*
    * term    :: factor [ multop factor ]*
    * expr    :: term [ addop term ]*
    * combinatorial :: [boolnot] expr [ boolean_op [boolnot] expr ]*
    * function_def  :: 'function' identifier '('[ identifier ] [',' identifier]* ')' block
    * assignment    :: identifier equalop combinatorial
    * comparison    :: combinatorial compareop combinatorial
    * conditional   :: conditional_keyword '(' comparison ')' block
    * block         :: '{' assignment | conditional '}'

    :param code_block_obj: A code block object supplying parse methods
    :type code_block_obj: :py:class:`CodeBlock`
    """
    global BNF
    if not BNF:
        # point = Literal( "." )
        # ~ fnumber = Combine( Word( "+-"+nums, nums ) +
        # ~ Optional( point + Optional( Word( nums ) ) ) +
        # ~ Optional( e + Word( "+-"+nums, nums ) ) )
        fnumber = Regex(r"[+-]?\d+(:?\.\d*)?(:?[eE][+-]?\d+)?")
        ident = Word(alphas, alphas + nums + "._$")
        quote = Literal("\"")
        string = quote + Regex(r"[^\"]+") + quote

        uptolineend = Regex(r".*{}".format(os.linesep))
        comment_sym = Literal("#")
        plus = Literal("+")
        minus = Literal("-")
        mult = Literal("*")
        div = Literal("/")
        mod = Literal("%")
        lpar = Literal("(").suppress()
        rpar = Literal(")").suppress()
        lbrack = Literal("{").suppress()
        rbrack = Literal("}").suppress()
        glbl = Keyword("global")
        boolnot = Keyword("not")
        boolor = Keyword("or")
        booland = Keyword("and")
        ifcond = Keyword("if")
        elseifcond = Keyword("elseif")
        elsecond = Keyword("else")
        func = Keyword("function")
        num = Keyword("number")
        strn = Keyword("string")
        void = Keyword("void")
        ret = Keyword("return")
        is_equal = Keyword("==")
        is_nequal = Keyword("!=")
        is_lt = Keyword("<")
        is_lte = Keyword("<=")
        is_gt = Keyword(">")
        is_gte = Keyword(">=")
        assignop = Keyword("=")
        compareop = is_equal | is_nequal | is_lte | is_lt | is_gte | is_gt
        boolop = boolor | booland
        addop = plus | minus
        multop = mult | div | mod
        typestring = num | strn
        expop = Literal("^")

        comments = comment_sym + uptolineend
        combinatorial = Forward()
        expr = Forward()
        atom = ((0, None) * minus + (((ident + lpar + Optional(
            combinatorial + ZeroOrMore("," + combinatorial)) + rpar).setParseAction(
                code_block_obj.count_function_args) | fnumber | ident | string).setParseAction(
                    code_block_obj.push_atom) | Group(
                        lpar + combinatorial + rpar))).setParseAction(code_block_obj.push_u_minus)

        # by defining exponentiation as "atom [ ^ factor ]..." instead of
        # "atom [ ^ atom ]...", we get right-to-left exponents, instead of left-to-right
        # that is, 2^3^2 = 2^(3^2), not (2^3)^2.
        factor = Forward()
        factor <<= (atom + ZeroOrMore((expop + factor).setParseAction(code_block_obj.push_first)))
        term = (factor + ZeroOrMore((multop + factor).setParseAction(code_block_obj.push_first)))
        expr <<= (term + ZeroOrMore((addop + term).setParseAction(code_block_obj.push_first)))
        combinatorial <<= (Optional(boolnot) + expr + ZeroOrMore(
            ((boolop | compareop) + Optional(boolnot) + expr).setParseAction(
                code_block_obj.push_first)))
        returnline = Group(ret + combinatorial).setParseAction(code_block_obj.push_return)
        assignment = Group(
            Optional(glbl) + ident + assignop + combinatorial | string).setParseAction(
                code_block_obj.push_assignment)
        # comparison = Forward()
        # comparison <<= Group(combinatorial + ZeroOrMore(compareop + comparison).setParseAction(
        #     code_block_obj.push_first) ).setParseAction(code_block_obj.push_comparison)
        block = Forward()
        conditional_start = (
            ifcond.setParseAction(code_block_obj.push_if_cond) + Group(
                lpar + combinatorial + rpar).setParseAction(
                    code_block_obj.push_comparison) + block.setParseAction(
                        code_block_obj.push_conditional_block))
        conditional_continue = (
            elseifcond.setParseAction(code_block_obj.push_if_cond) + Group(
                lpar + combinatorial + rpar).setParseAction(
                    code_block_obj.push_comparison) + block.setParseAction(
                        code_block_obj.push_conditional_block))
        conditional_else = (elsecond.setParseAction(
            code_block_obj.push_if_cond) + block.setParseAction(
                code_block_obj.push_conditional_block))
        conditional_set = Group(conditional_start + ZeroOrMore(
            conditional_continue) + Optional(conditional_else))
        block <<= Group(lbrack + ZeroOrMore(
            comments.suppress() | assignment | conditional_set) + rbrack)
        func_def_args = Group(
            ident + lpar + ((typestring + ident + ZeroOrMore(
                "," + typestring + ident)) | void) + rpar).setParseAction(
                    code_block_obj.push_func_args)
        function_block = Group(lbrack + ZeroOrMore(
            comments.suppress() | assignment | conditional_set |
            returnline) + rbrack).setParseAction(code_block_obj.push_func_block)
        func_def = Group(func + func_def_args + function_block)
        BNF = OneOrMore(comments.suppress() | func_def | assignment | conditional_set) + stringEnd
    return BNF<|MERGE_RESOLUTION|>--- conflicted
+++ resolved
@@ -1299,17 +1299,8 @@
         """
         self.debug("Execute code with handle '{}'".format(block_name))
         if block_name not in self.code_blocks:
-<<<<<<< HEAD
-            raise(UnknownCodeBlockError("Attempt to execute unknown code block named '{}'".
-                                        format(block_name), self.error))
-=======
             raise UnknownCodeBlockError("Attempt to execute unknown code block named '{}':\n{}".
                                         format(block_name, self.error))
-        if local_symbol_table:
-            if block_name not in self.local_tables:
-                self.local_tables[block_name] = {}
-            self.local_tables[block_name].update(local_symbol_table)
->>>>>>> 84c04315
         symtables = {'globals': self.global_symbol_table,
                      'locals': local_symbol_table}
         self.code_blocks[block_name].module_context.run(symtables)
